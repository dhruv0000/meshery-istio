--- conflicted
+++ resolved
@@ -510,11 +510,7 @@
 				Summary:     fmt.Sprintf("Istio %s successfully", opName),
 				Details:     fmt.Sprintf("The latest version of Istio is now %s.", opName),
 			}
-<<<<<<< HEAD
-			
-=======
-
->>>>>>> 22a67034
+
 		}()
 		return &meshes.ApplyRuleResponse{
 			OperationId: arReq.OperationId,
@@ -544,11 +540,7 @@
 				Summary:     fmt.Sprintf("The Hipster Shop application %s successfully", opName),
 				Details:     fmt.Sprintf("The Hipster Shop is now %s.", opName),
 			}
-<<<<<<< HEAD
-			
-=======
-
->>>>>>> 22a67034
+
 		}()
 		return &meshes.ApplyRuleResponse{
 			OperationId: arReq.OperationId,
@@ -579,11 +571,7 @@
 				Summary:     fmt.Sprintf("Book Info app %s successfully", opName),
 				Details:     fmt.Sprintf("The Istio canonical Book Info app is now %s.", opName),
 			}
-<<<<<<< HEAD
-			
-=======
-
->>>>>>> 22a67034
+
 		}()
 		return &meshes.ApplyRuleResponse{
 			OperationId: arReq.OperationId,
